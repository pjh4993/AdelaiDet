--- conflicted
+++ resolved
@@ -114,11 +114,7 @@
         for k, pos in pos_per_label.items():
             assert len(pos) != 0
             k_cls_feature = cls_features[pos]
-<<<<<<< HEAD
-            k_ctrness = ctrness_targets[pos].reshape(-1, 1)
-=======
             k_ctrness = ctrness_targets[pos].reshape(-1,1)
->>>>>>> 8d1fa8da
             k_ctrness[k_ctrness.isnan()] = 0
             k_ctrness /= k_ctrness.sum()
             class_prototypes[k] = (k_cls_feature * k_ctrness).sum(dim=0)
