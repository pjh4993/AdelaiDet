MODEL:
  META_ARCHITECTURE: "NLOSDetector"
  BACKBONE:
    NAME: "build_fcos_vovnet_fpn_backbone"
  VOVNET:
    OUT_FEATURES: ["stage3", "stage4", "stage5"]
  FPN:
    IN_FEATURES: ["stage3", "stage4", "stage5"]
  NLOS_CONVERTER:
    NAME: "conv_fc_nlos_converter"
    NUM_CONVS: 1
<<<<<<< HEAD
    INT_CONV_CHANNEL: 1
    #IN_FC_CHANNELS:  [ 2 * 8 * 256, 1 * 4 * 256]
    IN_FC_CHANNELS:  [ 16 , 4]
    #OUT_FC_CHANNELS: [ 15 * 20 * 256, 8 * 10 * 256]
=======
    INT_CONV_CHANNEL: 32
    IN_FC_CHANNELS:  [16 , 4] #[4 * 16 * 256 2 * 8 * 256, 1 * 4 * 256]
    #IN_FC_CHANNELS:  [ 60 , 16] #[ 4 * 15 * 256, 2 * 8 * 256]
    #OUT_FC_CHANNELS: [30 * 40 , 15 * 20 * 256, 8 * 10 * 256]
>>>>>>> 21784f38
    OUT_FC_CHANNELS: [[15,20],[8,15]]
    IN_FEATURES: ["p5", "p6"]
    NORM: ""
  PROPOSAL_GENERATOR:
    NAME: "FCOS"
  FCOS:
    IN_FEATURES: ["p5", "p6"]
    FPN_STRIDES: [32, 64]
    NUM_CLASSES: 1
    SIZES_OF_INTEREST: [128]
    INFERENCE_TH_TEST: 0.5
    NORM: ""
  PIXEL_MEAN: [ 2.8969,  3.9573, 11.9117]
  PIXEL_STD: [0.7269, 1.5346, 5.0199]
DATASETS:
  TRAIN: ("nlos_2020_train",)
  TEST: ("nlos_2020_train",)
SOLVER:
  IMS_PER_BATCH: 4
  BASE_LR: 0.01  # Note that RetinaNet uses a different default learning rate
  STEPS: (40000, 50000)
  MAX_ITER: 60000
INPUT:
  NLOS: True
  MIN_SIZE_TRAIN: (64,)
  MIN_SIZE_TEST: 64
  HFLIP_TRAIN: False
DATALOADER:
  ASPECT_RATIO_GROUPING: False<|MERGE_RESOLUTION|>--- conflicted
+++ resolved
@@ -9,17 +9,10 @@
   NLOS_CONVERTER:
     NAME: "conv_fc_nlos_converter"
     NUM_CONVS: 1
-<<<<<<< HEAD
-    INT_CONV_CHANNEL: 1
-    #IN_FC_CHANNELS:  [ 2 * 8 * 256, 1 * 4 * 256]
-    IN_FC_CHANNELS:  [ 16 , 4]
-    #OUT_FC_CHANNELS: [ 15 * 20 * 256, 8 * 10 * 256]
-=======
     INT_CONV_CHANNEL: 32
     IN_FC_CHANNELS:  [16 , 4] #[4 * 16 * 256 2 * 8 * 256, 1 * 4 * 256]
     #IN_FC_CHANNELS:  [ 60 , 16] #[ 4 * 15 * 256, 2 * 8 * 256]
     #OUT_FC_CHANNELS: [30 * 40 , 15 * 20 * 256, 8 * 10 * 256]
->>>>>>> 21784f38
     OUT_FC_CHANNELS: [[15,20],[8,15]]
     IN_FEATURES: ["p5", "p6"]
     NORM: ""
