--- conflicted
+++ resolved
@@ -4,38 +4,4 @@
     NAME: "conv_fc_nlos_converter"
     NUM_CONVS: 1
     INT_CONV_CHANNEL: 32
-<<<<<<< HEAD
-    NORM: "none"
-=======
-    IN_FC_CHANNELS:  [16 , 4] #[4 * 16 * 256 2 * 8 * 256, 1 * 4 * 256]
-    #IN_FC_CHANNELS:  [ 60 , 16] #[ 4 * 15 * 256, 2 * 8 * 256]
-    #OUT_FC_CHANNELS: [30 * 40 , 15 * 20 * 256, 8 * 10 * 256]
-    OUT_FC_CHANNELS: [[15,20],[8,15]]
-    IN_FEATURES: ["p5", "p6"]
-  PROPOSAL_GENERATOR:
-    NAME: "FCOS"
-  FCOS:
-    IN_FEATURES: ["p5", "p6"]
-    FPN_STRIDES: [32, 64]
-    NUM_CLASSES: 1
-    SIZES_OF_INTEREST: [128]
-    INFERENCE_TH_TEST: 0.5
-  PIXEL_MEAN: [ 2.8969,  3.9573, 11.9117]
-  PIXEL_STD: [0.7269, 1.5346, 5.0199]
-DATASETS:
-  TRAIN: ("nlos_2020_train",)
-  TEST: ("nlos_2020_train",)
-SOLVER:
-  IMS_PER_BATCH: 4
-  BASE_LR: 0.01  # Note that RetinaNet uses a different default learning rate
-  STEPS: (40000, 50000)
-  MAX_ITER: 60000
-INPUT:
-  NLOS: True
-  MIN_SIZE_TRAIN: (64,)
-  MIN_SIZE_TEST: 64
-  HFLIP_TRAIN: False
-DATALOADER:
-  ASPECT_RATIO_GROUPING: False
-  NUM_WORKERS: 80
->>>>>>> c424bdf3
+    NORM: "none"